--- conflicted
+++ resolved
@@ -1,15 +1,3 @@
-<<<<<<< HEAD
-import type { Balance, BlockchainTransaction } from '@crypto/core';
-import { AuthenticationError, ServiceError } from '@crypto/core';
-import { createMoney, maskAddress, parseDecimal } from '@crypto/shared-utils';
-import { Decimal } from 'decimal.js';
-import { BaseRegistryProvider } from '../../shared/registry/base-registry-provider.ts';
-import { RegisterProvider } from '../../shared/registry/decorators.ts';
-import type { ProviderOperation } from '../../shared/types.ts';
-import { hasAddressParam } from '../../shared/types.ts';
-import type { SnowtraceApiResponse, SnowtraceBalanceResponse, SnowtraceInternalTransaction, SnowtraceTokenTransfer, SnowtraceTransaction } from '../types.ts';
-import { isValidAvalancheAddress } from '../utils.ts';
-=======
 import type { Balance, BlockchainTransaction } from "@crypto/core";
 import { AuthenticationError, ServiceError } from "@crypto/core";
 import { createMoney, maskAddress, parseDecimal } from "@crypto/shared-utils";
@@ -25,7 +13,6 @@
   SnowtraceTransaction,
 } from "../types.ts";
 import { isValidAvalancheAddress } from "../types.ts";
->>>>>>> 23a480f0
 
 @RegisterProvider({
   name: "snowtrace",
@@ -117,13 +104,9 @@
   }
 
   async execute<T>(operation: ProviderOperation<T>): Promise<T> {
-<<<<<<< HEAD
-    this.logger.debug(`Executing operation - Type: ${operation.type}, Address: ${hasAddressParam(operation) ? maskAddress(operation.params.address) : 'N/A'}`);
-=======
     this.logger.debug(
       `Executing operation - Type: ${operation.type}, Address: ${"address" in operation.params && typeof operation.params.address === "string" ? maskAddress(operation.params.address) : "N/A"}`,
     );
->>>>>>> 23a480f0
 
     try {
       switch (operation.type) {
