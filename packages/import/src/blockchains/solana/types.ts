import { Decimal } from "decimal.js";

/**
 * Solana transaction from Solscan API
 */
export interface SolscanTransaction {
  txHash: string;
  blockTime: number;
  slot: number;
  fee: number;
  status: "Success" | "Fail";
  lamport: number;
  signer: string[];
  logMessage: string[];
  inputAccount: Array<{
    account: string;
    signer: boolean;
    writable: boolean;
    preBalance: number;
    postBalance: number;
  }>;
  recentBlockhash: string;
  parsedInstruction: Array<{
    program: string;
    programId: string;
    type: string;
    params?: Record<string, unknown>;
  }>;
}

/**
 * Solana account balance from Solscan API
 */
export interface SolscanBalance {
  account: string;
  lamports: number;
  ownerProgram: string;
  type: string;
  rentEpoch: number;
  executable: boolean;
}

/**
 * Solana RPC transaction response
 */
export interface SolanaRPCTransaction {
  slot: number;
  transaction: {
    message: {
      accountKeys: string[];
      header: {
        numReadonlySignedAccounts: number;
        numReadonlyUnsignedAccounts: number;
        numRequiredSignatures: number;
      };
      instructions: Array<{
        accounts: number[];
        data: string;
        programIdIndex: number;
      }>;
      recentBlockhash: string;
    };
    signatures: string[];
  };
  meta: {
    err: unknown;
    fee: number;
    innerInstructions: unknown[];
    logMessages: string[];
    postBalances: number[];
    postTokenBalances: unknown[];
    preBalances: number[];
    preTokenBalances: unknown[];
    rewards: unknown[];
    status: { Ok: null } | { Err: unknown };
  };
  blockTime: number;
}

<<<<<<< HEAD
=======
/**
 * Parse Solana transaction type from instructions
 */
export function parseSolanaTransactionType(
  instructions: unknown[],
  userAddress: string,
  preBalances: number[],
  postBalances: number[],
  accountKeys: string[],
): "transfer_in" | "transfer_out" | "swap" | "stake" | "unstake" | "other" {
  // Find user's account index
  const userIndex = accountKeys.findIndex((key) => key === userAddress);
  if (userIndex === -1) return "other";

  const preBalance = preBalances[userIndex] || 0;
  const postBalance = postBalances[userIndex] || 0;
  const balanceChange = postBalance - preBalance;

  // Check for system program transfers (most common)
  const hasSystemTransfer = instructions.some((ix) => {
    const instruction = ix as { program?: string; programId?: string };
    return (
      instruction.program === "system" ||
      instruction.programId === "11111111111111111111111111111112"
    );
  });

  if (hasSystemTransfer) {
    // Positive balance change = receiving SOL
    // Negative balance change = sending SOL
    return balanceChange > 0 ? "transfer_in" : "transfer_out";
  }

  // Check for token program instructions
  const hasTokenProgram = instructions.some((ix) => {
    const instruction = ix as { program?: string; programId?: string };
    return (
      instruction.program === "spl-token" ||
      instruction.programId === "TokenkegQfeZyiNwAJbNbGKPFXCWuBvf9Ss623VQ5DA"
    );
  });

  if (hasTokenProgram) {
    return "swap"; // Most token operations are swaps/trades
  }

  // Check for staking programs
  const hasStakeProgram = instructions.some((ix) => {
    const instruction = ix as { program?: string; programId?: string };
    return (
      instruction.program === "stake" ||
      instruction.programId === "Stake11111111111111111111111111111111111111"
    );
  });

  if (hasStakeProgram) {
    return balanceChange < 0 ? "stake" : "unstake";
  }

  return "other";
}
>>>>>>> a10f5a97

/**
 * Solana transaction processing result
 */
export interface ProcessedSolanaTransaction {
  hash: string;
  slot: number;
  blockTime: number;
  fee: number;
  status: "success" | "failed";
  type: "transfer_in" | "transfer_out" | "swap" | "stake" | "unstake" | "other";
  amount: Decimal;
  from?: string;
  to?: string;
  program: string;
  instructions: Array<{
    program: string;
    type: string;
    data?: unknown;
  }>;
}<|MERGE_RESOLUTION|>--- conflicted
+++ resolved
@@ -77,8 +77,6 @@
   blockTime: number;
 }
 
-<<<<<<< HEAD
-=======
 /**
  * Parse Solana transaction type from instructions
  */
@@ -140,7 +138,6 @@
 
   return "other";
 }
->>>>>>> a10f5a97
 
 /**
  * Solana transaction processing result
